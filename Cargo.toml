[package]
name = "egg-mode"
version = "0.10.0"
authors = ["QuietMisdreavus <grey@quietmisdreavus.net>"]
description = "Library to interact with the Twitter API"
documentation = "https://tonberry.quietmisdreavus.net/doc/egg_mode/"
repository = "https://github.com/QuietMisdreavus/twitter-rs"
keywords = ["twitter"]
categories = ["api-bindings"]
license = "MPL-2.0"
readme = "README.md"

[badges]
travis-ci = { repository = "QuietMisdreavus/twitter-rs" }
appveyor = { repository = "QuietMisdreavus/twitter-rs" }

[dependencies]
<<<<<<< HEAD
hyper = "0.10.13"
hyper-native-tls = "0.2.4"
native-tls = "0.1.4"
=======
hyper = "0.11.2"
hyper-tls = "0.1.2"
native-tls = "0.1"
futures = "0.1.14"
tokio-core = "0.1.6"
>>>>>>> 4457e09c
url = "1.5.1"
rand = "0.3.16"
hmac = "0.4.2"
sha-1 = "0.4.1"
rustc-serialize = "0.3.24"
mime = "0.3.0"
chrono = "0.4.0"
regex = "0.1.80"
lazy_static = "0.2.8"
unicode-normalization = "0.1.5"

[dev-dependencies]
yaml-rust = "0.3.5"<|MERGE_RESOLUTION|>--- conflicted
+++ resolved
@@ -15,17 +15,11 @@
 appveyor = { repository = "QuietMisdreavus/twitter-rs" }
 
 [dependencies]
-<<<<<<< HEAD
-hyper = "0.10.13"
-hyper-native-tls = "0.2.4"
-native-tls = "0.1.4"
-=======
 hyper = "0.11.2"
 hyper-tls = "0.1.2"
-native-tls = "0.1"
+native-tls = "0.1.4"
 futures = "0.1.14"
 tokio-core = "0.1.6"
->>>>>>> 4457e09c
 url = "1.5.1"
 rand = "0.3.16"
 hmac = "0.4.2"
